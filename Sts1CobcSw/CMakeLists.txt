if(CMAKE_SYSTEM_NAME STREQUAL Generic)
    add_subdirectory(Hal)
    add_subdirectory(Periphery)
endif()
add_subdirectory(Serial)
add_subdirectory(Utility)

target_sources(Sts1CobcSw_Dummy PRIVATE Dummy.cpp)
target_link_libraries(Sts1CobcSw_Dummy PUBLIC etl::etl)

target_sources(Sts1CobcSw_HelloDummy PRIVATE HelloDummy.cpp)
target_link_libraries(Sts1CobcSw_HelloDummy PRIVATE Sts1CobcSw_Dummy rodos::rodos)

<<<<<<< HEAD
target_sources(Sts1CobcSw_EduListener PRIVATE EduListenerThread.cpp)
target_link_libraries(Sts1CobcSw_EduListener PRIVATE rodos::rodos etl::etl type_safe)
=======
if(CMAKE_SYSTEM_NAME STREQUAL Generic)
    target_sources(
        Sts1CobcSw_CobcSw
        PRIVATE CommandParserThread.cpp EduHeartBeatThread.cpp EduPowerManagementThread.cpp
        EduProgramQueue.cpp EduProgramQueueThread.cpp TopicsAndSubscribers.cpp EduCommunicationErrorThread.cpp
    )
    target_link_libraries(
        Sts1CobcSw_CobcSw PRIVATE etl::etl rodos::rodos type_safe Sts1CobcSw_Hal Sts1CobcSw_Utility
                                  Sts1CobcSw_Periphery
    )
endif()
>>>>>>> 716e359a
<|MERGE_RESOLUTION|>--- conflicted
+++ resolved
@@ -11,10 +11,9 @@
 target_sources(Sts1CobcSw_HelloDummy PRIVATE HelloDummy.cpp)
 target_link_libraries(Sts1CobcSw_HelloDummy PRIVATE Sts1CobcSw_Dummy rodos::rodos)
 
-<<<<<<< HEAD
 target_sources(Sts1CobcSw_EduListener PRIVATE EduListenerThread.cpp)
 target_link_libraries(Sts1CobcSw_EduListener PRIVATE rodos::rodos etl::etl type_safe)
-=======
+
 if(CMAKE_SYSTEM_NAME STREQUAL Generic)
     target_sources(
         Sts1CobcSw_CobcSw
@@ -25,5 +24,4 @@
         Sts1CobcSw_CobcSw PRIVATE etl::etl rodos::rodos type_safe Sts1CobcSw_Hal Sts1CobcSw_Utility
                                   Sts1CobcSw_Periphery
     )
-endif()
->>>>>>> 716e359a
+endif()