--- conflicted
+++ resolved
@@ -29,11 +29,8 @@
                 EduPowerManagementThread.cpp
                 EduProgramQueue.cpp
                 EduProgramQueueThread.cpp
-<<<<<<< HEAD
+                EduProgramStatusHistory.cpp
                 LoopedEduProgramQueue.cpp
-=======
-                EduProgramStatusHistory.cpp
->>>>>>> 4eaf4db5
                 TopicsAndSubscribers.cpp
     )
     target_link_libraries(
