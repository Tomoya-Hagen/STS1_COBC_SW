//! @file
//! @brief  Manages the power of the EDU module

#include <Sts1CobcSw/EduListenerThread.hpp>
#include <Sts1CobcSw/EduProgramQueueThread.hpp>
#include <Sts1CobcSw/Hal/GpioPin.hpp>
#include <Sts1CobcSw/Hal/IoNames.hpp>
#include <Sts1CobcSw/Hal/PinNames.hpp>
#include <Sts1CobcSw/Periphery/PersistentState.hpp>
#include <Sts1CobcSw/ThreadPriorities.hpp>
#include <Sts1CobcSw/TopicsAndSubscribers.hpp>

#include <type_safe/types.hpp>

#include <rodos_no_using_namespace.h>

#include <algorithm>
#include <cinttypes>


namespace sts1cobcsw
{
namespace ts = type_safe;


// TODO: Get a better estimation for the required stack size. We only have 128 kB of RAM.
constexpr auto stackSize = 2'000U;
// TODO: Come up with the "right" numbers
<<<<<<< HEAD
constexpr auto eduBootTime = 35 * RODOS::SECONDS;
constexpr auto eduPowerManagementThreadPeriod = 2 * RODOS::SECONDS;
constexpr auto eduBootTimeMargin = 5 * RODOS::SECONDS;
constexpr auto startDelayLimit = 60 * RODOS::SECONDS;
=======
constexpr auto eduBootTime = 20 * RODOS::SECONDS;  // Measured ~19 s
constexpr auto eduPowerManagementThreadDelay = 2 * RODOS::SECONDS;
constexpr auto eduBootTimeMargin = 5 * RODOS::SECONDS;
constexpr auto startDelayLimit = 60 * RODOS::SECONDS;
// TODO: Set this to 500
constexpr auto threadPriority = 500;
>>>>>>> 7b333ce3

// TODO: There should be an Eps.hpp/.cpp for this
auto epsBatteryGoodGpioPin = hal::GpioPin(hal::epsBatteryGoodPin);


class EduPowerManagementThread : public RODOS::StaticThread<stackSize>
{
public:
    EduPowerManagementThread()
        : StaticThread("EduPowerManagementThread", eduPowerManagementThreadPriority)
    {
    }

private:
    void init() override
    {
        epsBatteryGoodGpioPin.Direction(hal::PinDirection::in);
        periphery::persistentstate::Initialize();
    }


    void run() override
    {
<<<<<<< HEAD
        TIME_LOOP(0, eduPowerManagementThreadPeriod)
=======
        // RODOS::PRINTF("[EduPowerManagementThread] Start of Run()\n");

        TIME_LOOP(0, eduPowerManagementThreadDelay)
>>>>>>> 7b333ce3
        {
            // RODOS::PRINTF("[EduPowerManagementThread] Start of Loop\n");
            std::int64_t startDelay = 0;
            nextProgramStartDelayBuffer.get(startDelay);

            ts::bool_t epsBatteryIsGood = epsBatteryGoodGpioPin.Read() == hal::PinState::set;
            ts::bool_t eduHasUpdate = eduUpdateGpioPin.Read() == hal::PinState::set;

            auto eduIsAlive = false;
            eduIsAliveBufferForPowerManagement.get(eduIsAlive);


            if(epsBatteryIsGood)
            {
                if(eduIsAlive)
                {
                    // TODO: also perform a check about archives on cobc
                    if(not(eduHasUpdate or startDelay < startDelayLimit))
                    {
                        RODOS::PRINTF("Turning Edu off\n");
                        edu.TurnOff();
                    }
                }
                else
                {
                    if(startDelay < (eduBootTime + eduBootTimeMargin))
                    {
                        RODOS::PRINTF("Turning Edu on\n");
                        edu.TurnOn();
                    }
                }
            }
            else
            {
                edu.TurnOff();
            }
        }
    }
} eduPowerManagementThread;
}<|MERGE_RESOLUTION|>--- conflicted
+++ resolved
@@ -26,19 +26,12 @@
 // TODO: Get a better estimation for the required stack size. We only have 128 kB of RAM.
 constexpr auto stackSize = 2'000U;
 // TODO: Come up with the "right" numbers
-<<<<<<< HEAD
-constexpr auto eduBootTime = 35 * RODOS::SECONDS;
+constexpr auto eduBootTime = 20 * RODOS::SECONDS;  // Measured ~19 s
 constexpr auto eduPowerManagementThreadPeriod = 2 * RODOS::SECONDS;
-constexpr auto eduBootTimeMargin = 5 * RODOS::SECONDS;
-constexpr auto startDelayLimit = 60 * RODOS::SECONDS;
-=======
-constexpr auto eduBootTime = 20 * RODOS::SECONDS;  // Measured ~19 s
-constexpr auto eduPowerManagementThreadDelay = 2 * RODOS::SECONDS;
 constexpr auto eduBootTimeMargin = 5 * RODOS::SECONDS;
 constexpr auto startDelayLimit = 60 * RODOS::SECONDS;
 // TODO: Set this to 500
 constexpr auto threadPriority = 500;
->>>>>>> 7b333ce3
 
 // TODO: There should be an Eps.hpp/.cpp for this
 auto epsBatteryGoodGpioPin = hal::GpioPin(hal::epsBatteryGoodPin);
@@ -62,13 +55,7 @@
 
     void run() override
     {
-<<<<<<< HEAD
         TIME_LOOP(0, eduPowerManagementThreadPeriod)
-=======
-        // RODOS::PRINTF("[EduPowerManagementThread] Start of Run()\n");
-
-        TIME_LOOP(0, eduPowerManagementThreadDelay)
->>>>>>> 7b333ce3
         {
             // RODOS::PRINTF("[EduPowerManagementThread] Start of Loop\n");
             std::int64_t startDelay = 0;
