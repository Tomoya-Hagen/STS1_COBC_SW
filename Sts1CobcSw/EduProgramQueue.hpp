#pragma once

// clang-format off
#include <cstdint>
// TODO: Change install rules of rodos such that this must be included as
// rodos/support-libs/ringbuffer.h or something.
//
// ringbuffer.h does not include <cstdint> even though it requires it
#include <ringbuffer.h>
// clang-format on

#include <Sts1CobcSw/Serial/Byte.hpp>
#include <Sts1CobcSw/Serial/Serial.hpp>

#include <type_safe/types.hpp>

#include <etl/string.h>
#include <etl/vector.h>


namespace sts1cobcsw
{
namespace ts = type_safe;
using ts::operator""_u8;
using ts::operator""_i16;
using ts::operator""_u16;
using ts::operator""_i32;

using serial::Byte;
using serial::DeserializeFrom;


struct EduQueueEntry
{
    ts::uint16_t programId = 0_u16;
    ts::uint16_t queueId = 0_u16;
    ts::int32_t startTime = 0_i32;
    ts::int16_t timeout = 0_i16;
};

namespace serial
{
template<>
inline constexpr std::size_t serialSize<EduQueueEntry> =
    totalSerialSize<decltype(EduQueueEntry::programId),
                    decltype(EduQueueEntry::queueId),
                    decltype(EduQueueEntry::startTime),
                    decltype(EduQueueEntry::timeout)>;
}

inline auto DeserializeFrom(void const * source, EduQueueEntry * data) -> void const *
{
    source = DeserializeFrom(source, &(data->programId));
    source = DeserializeFrom(source, &(data->queueId));
    source = DeserializeFrom(source, &(data->startTime));
    source = DeserializeFrom(source, &(data->timeout));
    return source;
}


<<<<<<< HEAD
inline constexpr auto eduProgramQueueCapacity = 20;
extern etl::vector<EduQueueEntry, eduProgramQueueCapacity> eduProgramQueue;
extern uint16_t queueIndex;

// TODO: Think about the name. Maybe something like program/queueStatusAndHistory is better?
inline constexpr auto statusHistoryCapacity = 20;
// TODO: Maybe move that to its own file? Together with the definition of StatusHistoryEntry of
// course.
extern RODOS::RingBuffer<StatusHistoryEntry, statusHistoryCapacity> statusHistory;
=======
inline constexpr auto eduProgramQueueSize = 20;

extern uint16_t queueIndex;
extern etl::vector<EduQueueEntry, eduProgramQueueSize> eduProgramQueue;
>>>>>>> 4eaf4db5
}<|MERGE_RESOLUTION|>--- conflicted
+++ resolved
@@ -58,20 +58,8 @@
 }
 
 
-<<<<<<< HEAD
-inline constexpr auto eduProgramQueueCapacity = 20;
-extern etl::vector<EduQueueEntry, eduProgramQueueCapacity> eduProgramQueue;
-extern uint16_t queueIndex;
-
-// TODO: Think about the name. Maybe something like program/queueStatusAndHistory is better?
-inline constexpr auto statusHistoryCapacity = 20;
-// TODO: Maybe move that to its own file? Together with the definition of StatusHistoryEntry of
-// course.
-extern RODOS::RingBuffer<StatusHistoryEntry, statusHistoryCapacity> statusHistory;
-=======
 inline constexpr auto eduProgramQueueSize = 20;
 
 extern uint16_t queueIndex;
 extern etl::vector<EduQueueEntry, eduProgramQueueSize> eduProgramQueue;
->>>>>>> 4eaf4db5
 }