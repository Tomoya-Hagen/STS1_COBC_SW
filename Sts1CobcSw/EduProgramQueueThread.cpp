--- conflicted
+++ resolved
@@ -3,11 +3,7 @@
 #include <Sts1CobcSw/EduProgramQueueThread.hpp>
 #include <Sts1CobcSw/Periphery/EduEnums.hpp>
 #include <Sts1CobcSw/Periphery/EduStructs.hpp>
-<<<<<<< HEAD
-#include <Sts1CobcSw/Periphery/Enums.hpp>
 #include <Sts1CobcSw/ThreadPriorities.hpp>
-=======
->>>>>>> 7b333ce3
 #include <Sts1CobcSw/TopicsAndSubscribers.hpp>
 #include <Sts1CobcSw/Utility/Time.hpp>
 
@@ -55,37 +51,23 @@
     {
         edu.Initialize();
 
-<<<<<<< HEAD
-        auto queueEntry1 = EduQueueEntry{0_u16, 1_u16, 946'684'807_i32, 10_i16};
-        auto queueEntry2 = EduQueueEntry{0_u16, 2_u16, 946'684'820_i32, 10_i16};
-
-        eduProgramQueue.push_back(queueEntry1);
-        eduProgramQueue.push_back(queueEntry2);
-=======
         // auto queueEntry1 = EduQueueEntry{
         //    .programId = 0, .queueId = 1, .startTime = 946'684'807, .timeout = 10};  // NOLINT
 
         // auto queueEntry2 = EduQueueEntry{
         //    .programId = 0, .queueId = 2, .startTime = 946'684'820, .timeout = 20};  // NOLINT
 
-        // TODO: Why add the first entry again?
         // eduProgramQueue.push_back(queueEntry1);
         // eduProgramQueue.push_back(queueEntry2);
 
         RODOS::PRINTF("Size of EduProgramQueue : %d\n", eduProgramQueue.size());
->>>>>>> 7b333ce3
     }
 
     void run() override
     {
-<<<<<<< HEAD
+        // TODO: Define some DebugPrint() or something in a separate file that can be turned on/off
         RODOS::PRINTF("Entering EduQueueThread\n");
         utility::PrintFormattedSystemUtc();
-=======
-        utility::PrintTime();
-        // TODO: Define some DebugPrint() or something in a separate file that can be turned on/off
-        RODOS::PRINTF("Entering EduQueueThread\n");
->>>>>>> 7b333ce3
         while(true)
         {
             if(eduProgramQueue.empty())
@@ -120,10 +102,7 @@
             // RODOS::AT(nextProgramStartTime * SECONDS - eduCommunicationDelay);
 
             RODOS::PRINTF("Resuming here after first wait.\n");
-<<<<<<< HEAD
             utility::PrintFormattedSystemUtc();
-=======
->>>>>>> 7b333ce3
 
             auto updateTimeData = periphery::UpdateTimeData{.timestamp = utility::GetUnixUtc()};
             auto errorCode = edu.UpdateTime(updateTimeData);
@@ -151,17 +130,9 @@
             RODOS::PRINTF("Suspending for the second time for     : %" PRIi64 " s\n",
                           startDelay2 / SECONDS);
             RODOS::AT(NOW() + startDelay2);
-<<<<<<< HEAD
-            auto end = RODOS::NOW() - begin;
-            RODOS::PRINTF("Done suspending, suspended for                :%lld\n",
-                          end / RODOS::SECONDS);  // NOLINT
-            utility::PrintFormattedSystemUtc();
-=======
-            // RODOS::AT(RODOS::NOW() + 2*RODOS::SECONDS);
 
             // Never reached
             RODOS::PRINTF("Done suspending for the second time\n");
->>>>>>> 7b333ce3
 
             auto queueId = eduProgramQueue[queueIndex].queueId;
             auto programId = eduProgramQueue[queueIndex].programId;
@@ -194,10 +165,7 @@
                 RODOS::PRINTF("Suspending for execution time\n");
                 AT(NOW() + executionTime);
                 RODOS::PRINTF("Resuming from execution time\n");
-<<<<<<< HEAD
                 utility::PrintFormattedSystemUtc();
-=======
->>>>>>> 7b333ce3
 
                 // Set current Queue ID to next
                 queueIndex++;
