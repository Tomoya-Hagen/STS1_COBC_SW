#pragma once


// TODO: Just including timemodel.h might be better here because then Utility should be able to be
// combined with Catch2 without defining two main()s.
#include <rodos_no_using_namespace.h>

#include <cstdint>


namespace sts1cobcsw::utility
{
//! Number of nanoseconds between 01.01.1970 and 01.01.2000
constexpr auto rodosUnixOffset = 946'684'800 * RODOS::SECONDS;


// Todo: Change name
//! @brief Print UTC system time in human readable format.
auto PrintFormattedSystemUtc() -> void;

[[nodiscard]] inline auto UnixToRodosTime(std::int32_t unixTimeSeconds) -> std::int64_t;
[[nodiscard]] inline auto GetUnixUtc() -> std::int32_t;


//! @brief Given a time in seconds since 01.01.1970, return a time in nanoseconds since 01.01.2000.
<<<<<<< HEAD
inline auto UnixToRodosTime(std::int32_t const unixTimeSeconds) -> std::int64_t
=======
[[nodiscard]] inline auto UnixToRodosTime(std::int32_t unixTimeSeconds) -> std::int64_t
>>>>>>> 927a0af1
{
    return static_cast<std::int64_t>(unixTimeSeconds) * RODOS::SECONDS - rodosUnixOffset;
}


inline auto GetUnixUtc() -> std::int32_t
{
    auto unixUtc = (RODOS::sysTime.getUTC() + rodosUnixOffset) / RODOS::SECONDS;
    return static_cast<std::int32_t>(unixUtc);
}
}<|MERGE_RESOLUTION|>--- conflicted
+++ resolved
@@ -23,11 +23,7 @@
 
 
 //! @brief Given a time in seconds since 01.01.1970, return a time in nanoseconds since 01.01.2000.
-<<<<<<< HEAD
-inline auto UnixToRodosTime(std::int32_t const unixTimeSeconds) -> std::int64_t
-=======
-[[nodiscard]] inline auto UnixToRodosTime(std::int32_t unixTimeSeconds) -> std::int64_t
->>>>>>> 927a0af1
+inline auto UnixToRodosTime(std::int32_t unixTimeSeconds) -> std::int64_t
 {
     return static_cast<std::int64_t>(unixTimeSeconds) * RODOS::SECONDS - rodosUnixOffset;
 }
