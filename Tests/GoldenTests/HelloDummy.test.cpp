#include <Sts1CobcSw/Dummy.hpp>

#include <rodos_no_using_namespace.h>


uint32_t printfMask = 0;

namespace sts1cobcsw
{
class HelloDummy : public RODOS::StaticThread<>
{
    void run() override
    {
        printfMask = 1;
        auto const dummy = Dummy();

        RODOS::PRINTF("Hello, %s!\n", dummy.name.data());
<<<<<<< HEAD
        hwResetAndReboot();
=======
        RODOS::hwResetAndReboot();
>>>>>>> 2bc8ab10
    }
};

auto const helloDummy = HelloDummy();
}<|MERGE_RESOLUTION|>--- conflicted
+++ resolved
@@ -15,11 +15,7 @@
         auto const dummy = Dummy();
 
         RODOS::PRINTF("Hello, %s!\n", dummy.name.data());
-<<<<<<< HEAD
-        hwResetAndReboot();
-=======
         RODOS::hwResetAndReboot();
->>>>>>> 2bc8ab10
     }
 };
 
